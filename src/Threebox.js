var THREE = require("./three64.js");    // Modified version to use 64-bit double precision floats for matrix math
var ThreeboxConstants = require("./constants.js");
var CameraSync = require("./Camera/CameraSync.js");
var utils = require("./Utils/Utils.js");
var AnimationManager = require("./Animation/AnimationManager.js");

function Threebox(map){
    this.map = map;

    // Set up a THREE.js scene
    this.renderer = new THREE.WebGLRenderer( { alpha: true, antialias:true} );
    this.renderer.setSize( this.map.transform.width, this.map.transform.height );
    this.renderer.shadowMap.enabled = true;

    this.map._container.appendChild( this.renderer.domElement );
    this.renderer.domElement.style["position"] = "relative";
    this.renderer.domElement.style["pointer-events"] = "none";
    this.renderer.domElement.style["z-index"] = 1000;

    var _this = this;
    this.map.on("resize", function() { _this.renderer.setSize(_this.map.transform.width, _this.map.transform.height); } );


    this.scene = new THREE.Scene();
    this.camera = new THREE.PerspectiveCamera( 28, window.innerWidth / window.innerHeight, 0.000001, 5000000000);

    // The CameraSync object will keep the Mapbox and THREE.js camera movements in sync.
    // It requires a world group to scale as we zoom in. Rotation is handled in the camera's
    // projection matrix itself (as is field of view and near/far clipping)
    // It automatically registers to listen for move events on the map so we don't need to do that here
    this.world = new THREE.Group();
    this.scene.add(this.world);
    this.cameraSynchronizer = new CameraSync(this.map, this.camera, this.world);

    this.animationManager = new AnimationManager();
    this.update();
}

Threebox.prototype = {
    update: function(timestamp) {
        // Update any animations
        this.animationManager.update(timestamp);

        // Render the scene
        this.renderer.render( this.scene, this.camera );

        // Run this again next frame
        var thisthis = this;
        requestAnimationFrame(function(timestamp) { thisthis.update(timestamp); } );
    },

    projectToWorld: function (coords){
        // Spherical mercator forward projection, re-scaling to WORLD_SIZE
        var projected = [
             ThreeboxConstants.MERCATOR_A * coords[0] * ThreeboxConstants.DEG2RAD * ThreeboxConstants.PROJECTION_WORLD_SIZE,
            -ThreeboxConstants.MERCATOR_A * Math.log(Math.tan((Math.PI*0.25) + (0.5 * coords[1] * ThreeboxConstants.DEG2RAD))) * ThreeboxConstants.PROJECTION_WORLD_SIZE
        ];
     
        var pixelsPerMeter = this.projectedUnitsPerMeter(coords[1]);

        //z dimension
        var height = coords[2] || 0;
        projected.push( height * pixelsPerMeter );

        var result = new THREE.Vector3(projected[0], projected[1], projected[2]);

        return result;
    },
    projectedUnitsPerMeter: function(latitude) {
        return Math.abs(ThreeboxConstants.WORLD_SIZE * Math.cos(latitude*Math.PI/180)/ThreeboxConstants.EARTH_CIRCUMFERENCE);
    },
    _scaleVerticesToMeters: function(centerLatLng, vertices) {
        var pixelsPerMeter = this.projectedUnitsPerMeter(centerLatLng[1]);
        var centerProjected = this.projectToWorld(centerLatLng);

        for (var i = 0; i < vertices.length; i++) {
            vertices[i].multiplyScalar(pixelsPerMeter);
        }

        return vertices;
    },
    projectToScreen: function(coords) {
        console.log("WARNING: Projecting to screen coordinates is not yet implemented");
    },
    unprojectFromScreen: function (pixel) {
        console.log("WARNING: unproject is not yet implemented");
    },
    unprojectFromWorld: function (pixel) {

        var unprojected = [
            pixel.x / (ThreeboxConstants.MERCATOR_A * ThreeboxConstants.DEG2RAD * ThreeboxConstants.PROJECTION_WORLD_SIZE),
<<<<<<< HEAD
            pixel.y * 2 / (ThreeboxConstants.DEG2RAD * ThreeboxConstants.PROJECTION_WORLD_SIZE) + ThreeboxConstants.MERCATOR_A * Math.log(Math.tan((Math.PI*0.25)))
=======
            2*(Math.atan(Math.exp(pixel.y/(ThreeboxConstants.PROJECTION_WORLD_SIZE*(-ThreeboxConstants.MERCATOR_A))))-Math.PI/4)/ThreeboxConstants.DEG2RAD
>>>>>>> b5ce4bbd
        ];

        var pixelsPerMeter = this.projectedUnitsPerMeter(unprojected[1]);

        //z dimension
        var height = pixel.z || 0;
        unprojected.push( height / pixelsPerMeter );

        return unprojected;
    },

    addAtCoordinate: function(obj, lnglat, options) {
        /* Place the given object on the map, centered around the provided longitude and latitude
            The object's internal coordinates are assumed to be in meter-offset format, meaning
            1 unit represents 1 meter distance away from the provided coordinate.

            TODO: detect object type and actually do the meter-offset calculations for meshes
        */

        obj.position.copy(this.projectToWorld(lnglat));

        // Re-project mesh coordinates to mercator meters
        var v;
        console.time("Project coords");
        this._scaleVerticesToMeters(lnglat, obj.geometry.vertices);
        console.timeEnd("Project coords");

        console.log(obj.position);

        obj.coordinates = lnglat;

        this.world.add(obj);

        // Bestow this mesh with animation superpowers and keeps track of its mvoements in the global animation queue
        this.animationManager.enroll(obj); 

        return obj;
    },

    addGeoreferencedMesh: function(mesh, options) {
        /* Place the mesh on the map, assuming its internal (x,y) coordinates are already in (longitude, latitude) format
            TODO:
        */

    },

    remove: function(obj) {
        this.world.remove(obj);
    },

    setupDefaultLights: function() {
        this.scene.add( new THREE.AmbientLight( 0x999999 ) );

        var lights = [];
        lights[ 0 ] = new THREE.PointLight( 0x999999, 1, 0 );
        lights[ 1 ] = new THREE.PointLight( 0x999999, 1, 0 );
        lights[ 2 ] = new THREE.PointLight( 0x999999, 1, 0 );

        lights[ 0 ].position.set( 0, 200, 0 );
        lights[ 1 ].position.set( 100, 200, 100 );
        lights[ 2 ].position.set( -100, -200, -100 );

        //scene.add( lights[ 0 ] );
        this.scene.add( lights[ 1 ] );
        this.scene.add( lights[ 2 ] );
    }
}

module.exports = exports = Threebox;
<|MERGE_RESOLUTION|>--- conflicted
+++ resolved
@@ -89,11 +89,7 @@
 
         var unprojected = [
             pixel.x / (ThreeboxConstants.MERCATOR_A * ThreeboxConstants.DEG2RAD * ThreeboxConstants.PROJECTION_WORLD_SIZE),
-<<<<<<< HEAD
-            pixel.y * 2 / (ThreeboxConstants.DEG2RAD * ThreeboxConstants.PROJECTION_WORLD_SIZE) + ThreeboxConstants.MERCATOR_A * Math.log(Math.tan((Math.PI*0.25)))
-=======
             2*(Math.atan(Math.exp(pixel.y/(ThreeboxConstants.PROJECTION_WORLD_SIZE*(-ThreeboxConstants.MERCATOR_A))))-Math.PI/4)/ThreeboxConstants.DEG2RAD
->>>>>>> b5ce4bbd
         ];
 
         var pixelsPerMeter = this.projectedUnitsPerMeter(unprojected[1]);
